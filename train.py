"""Training script for LLaMA model.
torchrun --nproc_per_node 1 --master_addr localhost --master_port 25500 train.py --use_wandb
torchrun --nproc_per_node 2 --master_addr localhost --master_port 25500 train.py --tp_size 2 
torchrun --nproc_per_node 2 --master_addr localhost --master_port 25500 train.py --pp_size 2
torchrun --nproc_per_node 2 --master_addr localhost --master_port 25500 train.py --pp_size 1 --dp_size 2
CUDA_DEVICE_MAX_CONNECTIONS=1 debugpy-run -p 5678 -m torch.distributed.run -- --nproc_per_node=2 --nnodes=1 --rdzv_backend=c10d --rdzv_endpoint=localhost:29400 train.py --tp_size 2
CUDA_DEVICE_MAX_CONNECTIONS=1 torchrun    --nproc_per_node=4    --nnodes=1    --rdzv_backend=c10d    --rdzv_endpoint=localhost:29400    --max_restarts=0    --tee=3    train.py
#VERBOSE=0 torchrun --nproc_per_node 4 --master_addr localhost --master_port 25500 train.py --pp_size 2 --dp_size 2
"""

import os
import numpy as np
import torch.nn.functional as F
import torch, torch.distributed as dist
from torch.optim import AdamW
from transformers import AutoConfig
from transformers import AutoTokenizer
from torch.utils.data import DataLoader, DistributedSampler
from datasets import load_dataset,Features, Sequence, Value
import argparse
from datasets import Features, Sequence, Value
import numpy as np
from src.parallel.tensor_parallel.tensor_parallel import TensorParallel
import src.distributed.process_group_manager as pgm
from utils import set_all_seed, print
from src.distributed.process_group_manager import setup_process_group_manager
from src.parallel.pipeline_parallel import train_step_pipeline_1f1b, train_step_pipeline_afab, PipelineParallel
from src.parallel.data_parallel.data_parallel_bucket import DataParallel
from src.parallel.context_parallel import ContextParallel
from model import Llama
import wandb

class MicroBatchDataLoader(DataLoader):
<<<<<<< HEAD
    def __init__(self, global_batch_size, micro_batch_size, seq_length, dataset_name, tokenizer_name, num_workers, num_proc, grad_acc=1, split="train", num_samples=None):
=======
    def __init__(self, global_batch_size, micro_batch_size, seq_length, dataset_name, tokenizer_name, grad_acc = 1, split="train", num_samples=None, num_workers=0):
>>>>>>> 83ddda2c
        self.global_batch_size = global_batch_size
        self.micro_batch_size = micro_batch_size
        self.seq_length = seq_length
        self.local_batch_size = self.global_batch_size // pgm.process_group_manager.dp_world_size # each DP rank gets a local batch
        self.num_local_micro_batches = self.local_batch_size // self.micro_batch_size
        self.num_global_micro_batches = self.global_batch_size // self.micro_batch_size
        self.grad_acc = grad_acc
        
        self.seq_length_per_gpu = seq_length // pgm.process_group_manager.cp_world_size

        self.tokenizer = AutoTokenizer.from_pretrained(tokenizer_name)
        self.dataset = load_dataset(dataset_name, split=split)
        if num_samples:
            self.dataset = self.dataset.select(range(min(num_samples, len(self.dataset))))
        
        dist.barrier()
        
        # Tokenize and chunk the dataset
<<<<<<< HEAD
        self.tokenized_dataset = self.tokenize_dataset(self.dataset, "text", self.seq_length, num_proc)
        
        self.sampler = DistributedSampler(
            self.tokenized_dataset, 
            num_replicas=pgm.process_group_manager.dp_world_size, 
            rank=pgm.process_group_manager.dp_rank, 
            shuffle=False
        )
        
        super().__init__(
            self.tokenized_dataset, 
            batch_size=micro_batch_size if pgm.process_group_manager.pp_world_size > 1 else self.local_batch_size, # in PP we split a single batch into multiple micro-batches
            collate_fn=self.collate_batch, 
            pin_memory=True, 
            num_workers=num_workers, 
            sampler=self.sampler, 
            shuffle=False
        )

    def tokenize_dataset(self, dataset, text_column_name, sequence_length, num_proc):
        def _tokenizer_group_text(texts):
            tokenized_text_batch = self.tokenizer.batch_encode_plus(
                texts,
                return_attention_mask=False,
                return_token_type_ids=False,
                return_tensors='np'
            )
            concatenated_tokens = {'input_ids': np.concatenate(tokenized_text_batch['input_ids'])}
            total_length = len(concatenated_tokens['input_ids'])
            if total_length >= sequence_length + 1:
                total_length = ((total_length - 1) // sequence_length) * sequence_length + 1
            result = {
                'input_ids': [
                    concatenated_tokens['input_ids'][i : i + sequence_length + 1]
                    for i in range(0, total_length - sequence_length, sequence_length)
                ]
            }
            return result

        tokenized_dataset = dataset.map(
            _tokenizer_group_text,
            input_columns=text_column_name,
            remove_columns=dataset.column_names,
            features=Features({"input_ids": Sequence(feature=Value(dtype="int64"), length=sequence_length + 1)}),
            batched=True,
            num_proc=num_proc,  # Adjust this based on your system capabilities
            load_from_cache_file=True,
            desc=f"Grouping texts in chunks of {sequence_length+1}",
        )

        return tokenized_dataset

    def collate_batch(self, batch):
        batch_input_ids = torch.stack([torch.tensor(item['input_ids']) for item in batch])
        batch_size = batch_input_ids.size(0)
        start_idx = pgm.process_group_manager.cp_rank * self.seq_length_per_gpu
        end_idx = start_idx + self.seq_length_per_gpu
        input_ids = batch_input_ids[:, start_idx:end_idx].contiguous()
        target_ids = batch_input_ids[:, start_idx+1:end_idx+1].contiguous()
        position_ids = torch.arange(start_idx, end_idx, dtype=torch.long).unsqueeze(0).expand(batch_size, -1).contiguous() 
        local_attn_mask = torch.tril(torch.ones((self.seq_length_per_gpu, self.seq_length_per_gpu), dtype=torch.bool))
        attn_mask = local_attn_mask.unsqueeze(0).expand(batch_size, -1, -1).contiguous()
        
        return {
            "input_ids": input_ids,
            "target_ids": target_ids,
            "position_ids": position_ids,
            "attn_mask": attn_mask,
            "hidden_states": None
        }

    def __iter__(self):
        if self._iterator is None:
            self._iterator = super().__iter__()
        return self

    def __next__(self):
        if self._iterator is None:
            self._iterator = super().__iter__()
        try:
            batch = next(self._iterator)
        except StopIteration:
            self._iterator = None
            raise StopIteration
        return batch

def train_step(model, data_loader, device):
    total_loss = 0.0

    for _ in range(data_loader.num_local_micro_batches):
        batch = next(data_loader)

        input_ids = batch["input_ids"].to(device)
        position_ids = batch["position_ids"].to(device)
        target_ids = batch["target_ids"].to(device)
=======
        self.tokenized_dataset = self.tokenize_dataset(self.dataset, "text", self.seq_length)
        
        self.sampler = DistributedSampler(
            self.tokenized_dataset, 
            num_replicas=pgm.process_group_manager.dp_world_size, 
            rank=pgm.process_group_manager.dp_rank, 
            shuffle=False
        )
        
        super().__init__(
            self.tokenized_dataset, 
            batch_size=micro_batch_size if pgm.process_group_manager.pp_world_size > 1 else self.local_batch_size, # in PP we split a single batch into multiple micro-batches
            collate_fn=self.collate_batch, 
            pin_memory=True, 
            num_workers=num_workers, 
            sampler=self.sampler, 
            shuffle=False
        )

    def tokenize_dataset(self, dataset, text_column_name, sequence_length, num_proc=48):
        def _tokenizer_group_text(texts):
            tokenized_text_batch = self.tokenizer.batch_encode_plus(
                texts,
                return_attention_mask=False,
                return_token_type_ids=False,
                return_tensors='np'
            )
            concatenated_tokens = {'input_ids': np.concatenate(tokenized_text_batch['input_ids'])}
            total_length = len(concatenated_tokens['input_ids'])
            if total_length >= sequence_length + 1:
                total_length = ((total_length - 1) // sequence_length) * sequence_length + 1
            result = {
                'input_ids': [
                    concatenated_tokens['input_ids'][i : i + sequence_length + 1]
                    for i in range(0, total_length - sequence_length, sequence_length)
                ]
            }
            return result

        tokenized_dataset = dataset.map(
            _tokenizer_group_text,
            input_columns=text_column_name,
            remove_columns=dataset.column_names,
            features=Features({"input_ids": Sequence(feature=Value(dtype="int64"), length=sequence_length + 1)}),
            batched=True,
            num_proc=num_proc,  # Adjust this based on your system capabilities
            load_from_cache_file=True,
            desc=f"Grouping texts in chunks of {sequence_length+1}",
        )
>>>>>>> 83ddda2c

        return tokenized_dataset

    def collate_batch(self, batch):
        input_ids = [item['input_ids'][:-1] for item in batch]
        label_ids = [item['input_ids'][1:] for item in batch]
        attention_mask = [[1] * len(input_id) for input_id in input_ids]
        label_mask = [[1] * len(label_id) for label_id in label_ids]
        
        return {
            'input_ids': torch.tensor(input_ids, dtype=torch.long),
            'target_ids': torch.tensor(label_ids, dtype=torch.long),
            'attention_mask': torch.tensor(attention_mask, dtype=torch.long),
            'label_mask': torch.tensor(label_mask, dtype=torch.long),
        }
        
    def __iter__(self):
        if self._iterator is None:
            self._iterator = super().__iter__()
        return self

    def __next__(self):
        if self._iterator is None:
            self._iterator = super().__iter__()
        try:
            batch = next(self._iterator)
        except StopIteration:
            self._iterator = None
            raise StopIteration
        return batch

def train_step(model, data_loader, device):
    acc_loss = 0.0
    
    # get the next batch
    batch = next(data_loader)
    input_ids = batch["input_ids"].to(device)
    target_ids = batch["target_ids"].to(device)
    
    for i in range(data_loader.grad_acc):
        outputs = model(input_ids=input_ids)

        # compute the loss
        batch_size, seq_len = input_ids.shape
        target_ids = target_ids.reshape(-1)
        outputs = outputs.view(seq_len*batch_size, -1)
        loss = F.cross_entropy(outputs, target_ids, reduction='mean')
        
        loss.backward()

        acc_loss += loss.item()
    acc_loss /= data_loader.grad_acc

    return acc_loss

if __name__ == "__main__":
    parser = argparse.ArgumentParser()
    parser.add_argument("--tp_size", type=int, default=1)
    parser.add_argument("--cp_size", type=int, default=1)
    parser.add_argument("--pp_size", type=int, default=1)
    parser.add_argument("--dp_size", type=int, default=1)
    parser.add_argument("--use_wandb", action="store_true", default=False)
    parser.add_argument("--use_cpu", action="store_true", default=False)
    parser.add_argument("--master_addr", type=str, default="localhost")
    parser.add_argument("--master_port", type=int, default=29500)
    parser.add_argument("--load_path", type=str, default="smollm.pth")
    
    args = parser.parse_args()
    
    os.environ["OMP_NUM_THREADS"] = "1"
    os.environ["TOKENIZERS_PARALLELISM"] = "false"
 
    local_rank = int(os.environ["LOCAL_RANK"])
    world_size = int(os.environ["WORLD_SIZE"])
    host = os.environ["MASTER_ADDR"]
    port = int(os.environ["MASTER_PORT"])
    
<<<<<<< HEAD
    SEQ_LEN, GLOBAL_BATCH_SIZE, MICRO_BATCH_SIZE, LEARNING_RATE, NUM_SAMPLES, MAX_TOKENS, SEED = 1024, 4, 1, 3e-4, int(1e4), 1e6, 42
=======
    # SEQ_LEN, GLOBAL_BATCH_SIZE, MICRO_BATCH_SIZE, LEARNING_RATE, NUM_SAMPLES, MAX_TOKENS, SEED = 10, 6, 2, 1e-4, 20, 1800, 42
    ## hyperparameters
    SEQ_LEN, GLOBAL_BATCH_SIZE, MICRO_BATCH_SIZE, LEARNING_RATE, NUM_SAMPLES, MAX_TOKENS, SEED = 1024, 16, 4, 3e-4, 100000, int(10e8), 42
    grad_acc = 16
>>>>>>> 83ddda2c

    assert SEQ_LEN % args.cp_size == 0, "SEQ_LEN must be divisible by cp_size for Context Parallelism"

    backend = "gloo" if args.use_cpu else "nccl"
    
    if backend == "nccl":
        torch.cuda.set_device(local_rank)
        device = torch.device("cuda", local_rank)
    else:
        device = torch.device("cpu")
    
    dist.init_process_group(rank=local_rank, world_size=world_size, backend=backend, init_method=f"tcp://{host}:{port}")
    
    setup_process_group_manager(tp_size=args.tp_size, cp_size=args.cp_size, pp_size=args.pp_size, dp_size=args.dp_size)

    # if pgm.process_group_manager.global_rank == 0:
        # display_4D_parallelism_grid()
    
    set_all_seed(SEED)
<<<<<<< HEAD

    load2name = {
        "smollm.pth": "HuggingFaceTB/SmolLM-360M-Instruct",
        "llama1b.pth": "TinyLlama/TinyLlama-1.1B-Chat-v1.0",
        "llama3-B.pth": "meta-llama/Meta-Llama-3-8B",
    }

    dataset_name = "roneneldan/TinyStories"
    config = AutoConfig.from_pretrained(load2name[args.load_path])
=======
    dataset_name = "roneneldan/TinyStories"
    model_name = "HuggingFaceTB/SmolLM-360M-Instruct"
    config = AutoConfig.from_pretrained(model_name)
    config.num_attention_heads = 16
    config.num_key_value_heads = 4

    model = Llama(config=config)
>>>>>>> 83ddda2c
    
    if pgm.process_group_manager.global_rank == 0 and args.use_wandb:
        wandb.init(
            project="picotron",
            name=f"test_convergence_{pgm.process_group_manager}",
            config={
                "tensor_parallel_size": pgm.process_group_manager.tp_size,
                "pipeline_parallel_size": pgm.process_group_manager.pp_size,
                "data_parallel_size": pgm.process_group_manager.dp_size,
                "model": load2name[args.load_path],
                "dataset": dataset_name,
                "max_tokens": MAX_TOKENS,
                "learning_rate": LEARNING_RATE,
                "seed": SEED,
                "micro_batch_size": MICRO_BATCH_SIZE,
                "global_batch_size": GLOBAL_BATCH_SIZE,
            },
        )
<<<<<<< HEAD
    
    config = AutoConfig.from_pretrained(load2name[args.load_path])

    model = Llama(config=config, device=device)

    # model.load_state_dict(torch.load(args.load_path, map_location="cpu"))

    # if pgm.process_group_manager.tp_world_size > 1:
        # model = TensorParallel(model, config).to(device)

    if pgm.process_group_manager.cp_size > 1:
        model = ContextParallel(model, config).to(device)
=======

    if pgm.process_group_manager.tp_world_size > 1:
        TensorParallel(model)

    # if pgm.process_group_manager.cp_size > 1:
        #TODO: do at the very end when we have fix convergence issue
        # model = ContextParallel(model, config)
>>>>>>> 83ddda2c

    if pgm.process_group_manager.pp_world_size > 1:
        model = PipelineParallel(model, config)
    
    if pgm.process_group_manager.dp_world_size > 1:
        model = DataParallel(model)

    model.to(device)
    model.train()
    
<<<<<<< HEAD
    data_loader = MicroBatchDataLoader(global_batch_size=GLOBAL_BATCH_SIZE, micro_batch_size=MICRO_BATCH_SIZE, seq_length=SEQ_LEN, dataset_name=dataset_name, tokenizer_name=load2name[args.load_path], num_workers=4, num_proc=4, num_samples=NUM_SAMPLES)
=======
    data_loader = MicroBatchDataLoader(GLOBAL_BATCH_SIZE, MICRO_BATCH_SIZE, SEQ_LEN, dataset_name, model_name, grad_acc = grad_acc, num_samples=NUM_SAMPLES)
>>>>>>> 83ddda2c
    tensor_shapes = (data_loader.micro_batch_size, data_loader.seq_length_per_gpu, config.hidden_size)
    optimizer = AdamW(model.parameters(), lr=LEARNING_RATE)
    
    trained_tokens, step = 0, 0
    tokens_per_step = data_loader.num_global_micro_batches * data_loader.micro_batch_size * SEQ_LEN * grad_acc

    dist.barrier()

    #TODO: Double-check consumed tokens after each steps (for example, MICRO_BATCH_SIZE=2 and using only dp_size=4, num_local_micro_batches=0 => division by 0)
    #TODO: Check convergence
    #TODO: Try multi-nodes
    #TODO: Add activation checkpointing
    #TODO: add gradient accumulation
    
    while trained_tokens < MAX_TOKENS:        
<<<<<<< HEAD
        #TODO: Add epoch support
        # data_loader.set_epoch(step)

=======
>>>>>>> 83ddda2c
        optimizer.zero_grad()
        
        if pgm.process_group_manager.pp_world_size > 1:
            loss = train_step_pipeline_afab(model, data_loader, tensor_shapes, device)
        else:
            loss = train_step(model, data_loader, device)
        
        # average the loss across all DP/CP ranks
        if pgm.process_group_manager.dp_world_size > 1 or pgm.process_group_manager.cp_world_size > 1:
            #TODO: use all_reduce function from distributed_primitives.py
            loss_tensor = torch.tensor([loss], dtype=torch.float32, device=device)
            handle = dist.all_reduce(loss_tensor, group=pgm.process_group_manager.cp_dp_group, async_op=True, op=dist.ReduceOp.AVG)
        
        optimizer.step()
        trained_tokens += tokens_per_step
        step += 1
        
        # In DDP implementation I need to reset the gradient buffers
        if hasattr(model, 'reset'):
            model.reset()
        
        if pgm.process_group_manager.global_rank == 0:
            if pgm.process_group_manager.dp_world_size > 1 or pgm.process_group_manager.cp_world_size > 1:
                handle.wait()
                loss = loss_tensor.item()
            print(f"[rank {pgm.process_group_manager.global_rank}] Step: {step}, Loss: {loss:.4f}, "
                f"Global batch size: {tokens_per_step}, "
                f"Tokens: {trained_tokens}/{MAX_TOKENS}"
                )
        
        if pgm.process_group_manager.global_rank == 0 and args.use_wandb:
            wandb.log({"loss": loss, "trained_tokens": trained_tokens})
    
    if pgm.process_group_manager.global_rank == 0 and args.use_wandb:
        wandb.finish()

    dist.destroy_process_group()<|MERGE_RESOLUTION|>--- conflicted
+++ resolved
@@ -31,11 +31,7 @@
 import wandb
 
 class MicroBatchDataLoader(DataLoader):
-<<<<<<< HEAD
     def __init__(self, global_batch_size, micro_batch_size, seq_length, dataset_name, tokenizer_name, num_workers, num_proc, grad_acc=1, split="train", num_samples=None):
-=======
-    def __init__(self, global_batch_size, micro_batch_size, seq_length, dataset_name, tokenizer_name, grad_acc = 1, split="train", num_samples=None, num_workers=0):
->>>>>>> 83ddda2c
         self.global_batch_size = global_batch_size
         self.micro_batch_size = micro_batch_size
         self.seq_length = seq_length
@@ -54,7 +50,6 @@
         dist.barrier()
         
         # Tokenize and chunk the dataset
-<<<<<<< HEAD
         self.tokenized_dataset = self.tokenize_dataset(self.dataset, "text", self.seq_length, num_proc)
         
         self.sampler = DistributedSampler(
@@ -125,7 +120,7 @@
             "attn_mask": attn_mask,
             "hidden_states": None
         }
-
+        
     def __iter__(self):
         if self._iterator is None:
             self._iterator = super().__iter__()
@@ -141,82 +136,6 @@
             raise StopIteration
         return batch
 
-def train_step(model, data_loader, device):
-    total_loss = 0.0
-
-    for _ in range(data_loader.num_local_micro_batches):
-        batch = next(data_loader)
-
-        input_ids = batch["input_ids"].to(device)
-        position_ids = batch["position_ids"].to(device)
-        target_ids = batch["target_ids"].to(device)
-=======
-        self.tokenized_dataset = self.tokenize_dataset(self.dataset, "text", self.seq_length)
-        
-        self.sampler = DistributedSampler(
-            self.tokenized_dataset, 
-            num_replicas=pgm.process_group_manager.dp_world_size, 
-            rank=pgm.process_group_manager.dp_rank, 
-            shuffle=False
-        )
-        
-        super().__init__(
-            self.tokenized_dataset, 
-            batch_size=micro_batch_size if pgm.process_group_manager.pp_world_size > 1 else self.local_batch_size, # in PP we split a single batch into multiple micro-batches
-            collate_fn=self.collate_batch, 
-            pin_memory=True, 
-            num_workers=num_workers, 
-            sampler=self.sampler, 
-            shuffle=False
-        )
-
-    def tokenize_dataset(self, dataset, text_column_name, sequence_length, num_proc=48):
-        def _tokenizer_group_text(texts):
-            tokenized_text_batch = self.tokenizer.batch_encode_plus(
-                texts,
-                return_attention_mask=False,
-                return_token_type_ids=False,
-                return_tensors='np'
-            )
-            concatenated_tokens = {'input_ids': np.concatenate(tokenized_text_batch['input_ids'])}
-            total_length = len(concatenated_tokens['input_ids'])
-            if total_length >= sequence_length + 1:
-                total_length = ((total_length - 1) // sequence_length) * sequence_length + 1
-            result = {
-                'input_ids': [
-                    concatenated_tokens['input_ids'][i : i + sequence_length + 1]
-                    for i in range(0, total_length - sequence_length, sequence_length)
-                ]
-            }
-            return result
-
-        tokenized_dataset = dataset.map(
-            _tokenizer_group_text,
-            input_columns=text_column_name,
-            remove_columns=dataset.column_names,
-            features=Features({"input_ids": Sequence(feature=Value(dtype="int64"), length=sequence_length + 1)}),
-            batched=True,
-            num_proc=num_proc,  # Adjust this based on your system capabilities
-            load_from_cache_file=True,
-            desc=f"Grouping texts in chunks of {sequence_length+1}",
-        )
->>>>>>> 83ddda2c
-
-        return tokenized_dataset
-
-    def collate_batch(self, batch):
-        input_ids = [item['input_ids'][:-1] for item in batch]
-        label_ids = [item['input_ids'][1:] for item in batch]
-        attention_mask = [[1] * len(input_id) for input_id in input_ids]
-        label_mask = [[1] * len(label_id) for label_id in label_ids]
-        
-        return {
-            'input_ids': torch.tensor(input_ids, dtype=torch.long),
-            'target_ids': torch.tensor(label_ids, dtype=torch.long),
-            'attention_mask': torch.tensor(attention_mask, dtype=torch.long),
-            'label_mask': torch.tensor(label_mask, dtype=torch.long),
-        }
-        
     def __iter__(self):
         if self._iterator is None:
             self._iterator = super().__iter__()
@@ -278,14 +197,10 @@
     host = os.environ["MASTER_ADDR"]
     port = int(os.environ["MASTER_PORT"])
     
-<<<<<<< HEAD
-    SEQ_LEN, GLOBAL_BATCH_SIZE, MICRO_BATCH_SIZE, LEARNING_RATE, NUM_SAMPLES, MAX_TOKENS, SEED = 1024, 4, 1, 3e-4, int(1e4), 1e6, 42
-=======
     # SEQ_LEN, GLOBAL_BATCH_SIZE, MICRO_BATCH_SIZE, LEARNING_RATE, NUM_SAMPLES, MAX_TOKENS, SEED = 10, 6, 2, 1e-4, 20, 1800, 42
     ## hyperparameters
     SEQ_LEN, GLOBAL_BATCH_SIZE, MICRO_BATCH_SIZE, LEARNING_RATE, NUM_SAMPLES, MAX_TOKENS, SEED = 1024, 16, 4, 3e-4, 100000, int(10e8), 42
     grad_acc = 16
->>>>>>> 83ddda2c
 
     assert SEQ_LEN % args.cp_size == 0, "SEQ_LEN must be divisible by cp_size for Context Parallelism"
 
@@ -305,17 +220,7 @@
         # display_4D_parallelism_grid()
     
     set_all_seed(SEED)
-<<<<<<< HEAD
-
-    load2name = {
-        "smollm.pth": "HuggingFaceTB/SmolLM-360M-Instruct",
-        "llama1b.pth": "TinyLlama/TinyLlama-1.1B-Chat-v1.0",
-        "llama3-B.pth": "meta-llama/Meta-Llama-3-8B",
-    }
-
-    dataset_name = "roneneldan/TinyStories"
-    config = AutoConfig.from_pretrained(load2name[args.load_path])
-=======
+
     dataset_name = "roneneldan/TinyStories"
     model_name = "HuggingFaceTB/SmolLM-360M-Instruct"
     config = AutoConfig.from_pretrained(model_name)
@@ -323,7 +228,6 @@
     config.num_key_value_heads = 4
 
     model = Llama(config=config)
->>>>>>> 83ddda2c
     
     if pgm.process_group_manager.global_rank == 0 and args.use_wandb:
         wandb.init(
@@ -333,7 +237,7 @@
                 "tensor_parallel_size": pgm.process_group_manager.tp_size,
                 "pipeline_parallel_size": pgm.process_group_manager.pp_size,
                 "data_parallel_size": pgm.process_group_manager.dp_size,
-                "model": load2name[args.load_path],
+                "model": model_name,
                 "dataset": dataset_name,
                 "max_tokens": MAX_TOKENS,
                 "learning_rate": LEARNING_RATE,
@@ -342,20 +246,6 @@
                 "global_batch_size": GLOBAL_BATCH_SIZE,
             },
         )
-<<<<<<< HEAD
-    
-    config = AutoConfig.from_pretrained(load2name[args.load_path])
-
-    model = Llama(config=config, device=device)
-
-    # model.load_state_dict(torch.load(args.load_path, map_location="cpu"))
-
-    # if pgm.process_group_manager.tp_world_size > 1:
-        # model = TensorParallel(model, config).to(device)
-
-    if pgm.process_group_manager.cp_size > 1:
-        model = ContextParallel(model, config).to(device)
-=======
 
     if pgm.process_group_manager.tp_world_size > 1:
         TensorParallel(model)
@@ -363,7 +253,6 @@
     # if pgm.process_group_manager.cp_size > 1:
         #TODO: do at the very end when we have fix convergence issue
         # model = ContextParallel(model, config)
->>>>>>> 83ddda2c
 
     if pgm.process_group_manager.pp_world_size > 1:
         model = PipelineParallel(model, config)
@@ -374,11 +263,7 @@
     model.to(device)
     model.train()
     
-<<<<<<< HEAD
-    data_loader = MicroBatchDataLoader(global_batch_size=GLOBAL_BATCH_SIZE, micro_batch_size=MICRO_BATCH_SIZE, seq_length=SEQ_LEN, dataset_name=dataset_name, tokenizer_name=load2name[args.load_path], num_workers=4, num_proc=4, num_samples=NUM_SAMPLES)
-=======
-    data_loader = MicroBatchDataLoader(GLOBAL_BATCH_SIZE, MICRO_BATCH_SIZE, SEQ_LEN, dataset_name, model_name, grad_acc = grad_acc, num_samples=NUM_SAMPLES)
->>>>>>> 83ddda2c
+    data_loader = MicroBatchDataLoader(global_batch_size=GLOBAL_BATCH_SIZE, micro_batch_size=MICRO_BATCH_SIZE, seq_length=SEQ_LEN, dataset_name=dataset_name, tokenizer_name=model_name, num_workers=4, num_proc=4, num_samples=NUM_SAMPLES)
     tensor_shapes = (data_loader.micro_batch_size, data_loader.seq_length_per_gpu, config.hidden_size)
     optimizer = AdamW(model.parameters(), lr=LEARNING_RATE)
     
@@ -394,12 +279,9 @@
     #TODO: add gradient accumulation
     
     while trained_tokens < MAX_TOKENS:        
-<<<<<<< HEAD
         #TODO: Add epoch support
         # data_loader.set_epoch(step)
 
-=======
->>>>>>> 83ddda2c
         optimizer.zero_grad()
         
         if pgm.process_group_manager.pp_world_size > 1:
