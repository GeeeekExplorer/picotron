"""Training script for LLaMA model.
torchrun --nproc_per_node 1 --master_addr localhost --master_port 25500 train.py --use_wandb
torchrun --nproc_per_node 2 --master_addr localhost --master_port 25500 train.py --dp_size 2 --use_wandb 
torchrun --nproc_per_node 4 --master_addr localhost --master_port 25500 train.py --tp_size 2 --pp_size 2 --use_wandb 
torchrun --nproc_per_node 4 --master_addr localhost --master_port 25500 train.py --tp_size 2 --pp_size 2 --load_path ckpt/150
torchrun --nproc_per_node 8 --master_addr localhost --master_port 25500 train.py --tp_size 2 --dp_size 2 --pp_size 2 --use_wandb
CUDA_DEVICE_MAX_CONNECTIONS=1 debugpy-run -p 5678 -m torch.distributed.run -- --nproc_per_node=2 --nnodes=1 --rdzv_backend=c10d --rdzv_endpoint=localhost:29400 train.py --dp_size 2
CUDA_DEVICE_MAX_CONNECTIONS=1 torchrun    --nproc_per_node=4    --nnodes=1    --rdzv_backend=c10d    --rdzv_endpoint=localhost:29400    --max_restarts=0    --tee=3    train.py
#VERBOSE=0 torchrun --nproc_per_node 4 --master_addr localhost --master_port 25500 train.py --pp_size 2 --dp_size 2
"""
import os
import inspect
<<<<<<< HEAD
=======
import datetime
>>>>>>> cce11da2
import json
import time
import datetime
import argparse
import torch.nn.functional as F
import torch, torch.distributed as dist
from torch.optim import AdamW
from transformers import AutoConfig
import numpy as np
from src.parallel.tensor_parallel.tensor_parallel import TensorParallel
import src.distributed.process_group_manager as pgm
from utils import MicroBatchDataLoader, set_all_seed, print, to_readable_format, save_checkpoint, load_checkpoint
from src.distributed.process_group_manager import setup_process_group_manager
from src.parallel.pipeline_parallel import train_step_pipeline_1f1b, train_step_pipeline_afab, PipelineParallel
from src.parallel.data_parallel.data_parallel_bucket import DataParallel
from model import Llama
import wandb
from src.distributed.distributed_primtives import all_reduce_loss_across_dp_cp_ranks

def train_step(model, data_loader, device):
    acc_loss = 0.0
    
    requires_grad_sync = pgm.process_group_manager.cp_dp_world_size > 1
    for i in range(data_loader.grad_acc_steps):
        # get the next batch
        batch = next(data_loader)
        input_ids = batch["input_ids"].to(device)
        target_ids = batch["target_ids"].to(device)

        # disable gradient synchronization for all but the last micro-batch
        if requires_grad_sync:
            model.require_backward_grad_sync = (i == data_loader.grad_acc_steps - 1)

        outputs = model(input_ids=input_ids)

        # compute the loss
        batch_size, seq_len = input_ids.shape
        target_ids = target_ids.reshape(-1)
        outputs = outputs.view(seq_len*batch_size, -1)
        loss = F.cross_entropy(outputs, target_ids, reduction='mean') / data_loader.grad_acc_steps
        
        loss.backward()

        acc_loss += loss.item()

    return acc_loss

if __name__ == "__main__":    
    parser = argparse.ArgumentParser()
    parser.add_argument("--config", type=str, default="", help="Path to config file")
    args = parser.parse_args()

    with open(args.config, "r") as f:
        config = json.load(f)
    
    os.environ["OMP_NUM_THREADS"] = config["environment"]["OMP_NUM_THREADS"]
    os.environ["TOKENIZERS_PARALLELISM"] = config["environment"]["TOKENIZERS_PARALLELISM"]
    os.environ["FLASH_ATTEN"] = config["environment"]["FLASH_ATTEN"] # Use cuda kernels from flash attention repo to accelerate the training. Model dtype should be torch.bfloat16!
    os.environ["DEVICE"] = "cpu" if config["distributed"]["use_cpu"] else "cuda"
    
    dtype = torch.bfloat16 if torch.cuda.is_available() and torch.cuda.is_bf16_supported() and not config["distributed"]["use_cpu"] else torch.float32 # if GPU is not available or not supported, use torch.float32
    assert (dtype == torch.bfloat16 and os.getenv("FLASH_ATTEN") == "1") or os.getenv("FLASH_ATTEN") != "1", "Kernel operations requires dtype=torch.bfloat16"
    
    # hyperparameters
    SEQ_LEN = config["training"]["seq_length"]
    MICRO_BATCH_SIZE = config["training"]["micro_batch_size"]
    LEARNING_RATE = config["training"]["learning_rate"]
    NUM_SAMPLES = config["training"]["num_samples"]
    MAX_TOKENS = config["training"]["max_tokens"]
    SEED = config["training"]["seed"]
    TOTAL_TRAIN_STEPS = config["training"]["total_train_steps"]
    GRAD_ACC_STEPS = config["training"]["gradient_accumulation_steps"]
    MODEL_NAME = config["model"]["name"]
    DATASET_NAME = config["dataset"]["name"]
    NUM_WORKERS = config["dataset"]["num_workers"]
    NUM_PROC = config["dataset"]["num_proc"]
    USE_WANDB = config["logging"]["use_wandb"]
    TP_SIZE = config["distributed"]["tp_size"]
<<<<<<< HEAD
    CP_SIZE = config["distributed"]["cp_size"]
    DP_SIZE = config["distributed"]["dp_size"]
=======
>>>>>>> cce11da2
    PP_SIZE = config["distributed"]["pp_size"]
    PP_ENGINE = config["distributed"]["pp_engine"]
    LOAD_PATH = config["checkpoint"]["load_path"]
    CHECKPOINT_DIR = config["checkpoint"]["save_dir"]
    CHECKPOINT_FREQ = config["checkpoint"]["save_frequency"]
    
    local_rank = int(os.environ["LOCAL_RANK"])
    global_rank = int(os.environ["RANK"])
    world_size = int(os.environ["WORLD_SIZE"])

    backend = "gloo" if config["distributed"]["use_cpu"] else "nccl"
    
    assert SEQ_LEN % CP_SIZE == 0, "SEQ_LEN must be divisible by cp_size for Context Parallelism"
    assert world_size == TP_SIZE * PP_SIZE * DP_SIZE * CP_SIZE, "world_size must be equal to tp_size * pp_size * dp_size * cp_size"

    if backend == "nccl":
        torch.cuda.set_device(local_rank)
        device = torch.device("cuda", local_rank)
    else:
        device = torch.device("cpu")

    dist.init_process_group(rank=global_rank, world_size=world_size, backend=backend, init_method=f"env://", timeout=datetime.timedelta(minutes=3))
    setup_process_group_manager(tp_size=TP_SIZE, cp_size=CP_SIZE, pp_size=PP_SIZE, dp_size=DP_SIZE)
    is_wandb_rank = pgm.process_group_manager.tp_rank == 0 and pgm.process_group_manager.dp_rank == 0 and pgm.process_group_manager.cp_rank == 0 and pgm.process_group_manager.pp_is_last_stage

    dist.barrier()
<<<<<<< HEAD
=======

    set_all_seed(SEED)

    model_config = AutoConfig.from_pretrained(MODEL_NAME)
    model_config.num_hidden_layers = config["model"]["num_hidden_layers"]
    model_config.num_attention_heads = config["model"]["num_attention_heads"]
    model_config.num_key_value_heads = config["model"]["num_key_value_heads"]
    model_config.max_position_embeddings = SEQ_LEN

    start_time = time.time()
    model = Llama(config=model_config)
    print("init model time:", time.time()-start_time, is_print_rank=is_wandb_rank)
>>>>>>> cce11da2

    set_all_seed(SEED)
    
    start_time = time.time()
    data_loader = MicroBatchDataLoader(
        micro_batch_size=MICRO_BATCH_SIZE,
        seq_length=SEQ_LEN,
        dataset_name=DATASET_NAME,
        tokenizer_name=MODEL_NAME,
        grad_acc_steps=GRAD_ACC_STEPS,
        num_workers=NUM_WORKERS,
        num_proc=NUM_PROC,
        num_samples=NUM_SAMPLES
    )

    dist.barrier()        

    print("init dataloader time:", time.time()-start_time, is_print_rank=is_wandb_rank)
    tokens_per_step = data_loader.global_batch_size * SEQ_LEN
    
    if pgm.process_group_manager.global_rank == 0:
        print("Tokens per step:", to_readable_format(tokens_per_step), is_print_rank=is_wandb_rank)

    if is_wandb_rank and USE_WANDB:
        wandb.init(
            project="picotron",
            name=f"{config['logging']['run_name']}_{tokens_per_step}_{pgm.process_group_manager}",
            config={
                "tensor_parallel_size": pgm.process_group_manager.tp_size,
                "context_parallel_size": pgm.process_group_manager.cp_size,
                "pipeline_parallel_size": pgm.process_group_manager.pp_size,
                "data_parallel_size": pgm.process_group_manager.dp_size,
                "model": config["model"]["name"],
                "dataset": config["dataset"]["name"],
                "max_tokens": MAX_TOKENS,
                "learning_rate": LEARNING_RATE,
                "seed": SEED,
                "micro_batch_size": data_loader.micro_batch_size,
                "global_batch_size": data_loader.global_batch_size,
                "gradient_accumulation": data_loader.grad_acc_steps,
            },
        )

    start_time = time.time()
   
    model_config = AutoConfig.from_pretrained(MODEL_NAME)
    model_config.num_hidden_layers = config["model"]["num_hidden_layers"]
    model_config.num_attention_heads = config["model"]["num_attention_heads"]
    model_config.num_key_value_heads = config["model"]["num_key_value_heads"]
    model_config.max_position_embeddings = SEQ_LEN

    start_time = time.time()
    model = Llama(config=model_config)
    print("init model time:", time.time()-start_time, is_print_rank=is_wandb_rank)
    dist.barrier()

    if pgm.process_group_manager.tp_world_size > 1:
        TensorParallel(model)

    if pgm.process_group_manager.pp_world_size > 1:
        model = PipelineParallel(model, model_config)

    model.to(dtype).to(device)
        
    # Context parallel and Data parallel both need gradient synchronization
    if pgm.process_group_manager.cp_dp_world_size > 1:
        model = DataParallel(model)
    
    print("init model parallel time:", time.time()-start_time, is_print_rank=is_wandb_rank)
    start_time = time.time()
    
    model.train()
    
    tensor_shapes = (data_loader.micro_batch_size, data_loader.seq_length_per_gpu, model_config.hidden_size)
    
    extra_args = dict()
    if config["model"]["use_fused_adam"]:
        fused_available = 'fused' in inspect.signature(torch.optim.AdamW).parameters
        use_fused = fused_available and device == 'cuda'
        extra_args = dict(fused=True) if use_fused else dict()

    optimizer = AdamW(model.parameters(), lr=LEARNING_RATE, **extra_args)

    trained_tokens, step = 0, 0
    if LOAD_PATH:
        step, trained_tokens = load_checkpoint(model, optimizer, LOAD_PATH)
    
    dist.barrier()
    #TODO: Add activation checkpointing
    
    while MAX_TOKENS is None or trained_tokens < MAX_TOKENS:
        #TODO: Add epoch support
        # data_loader.set_epoch(step)
        step_start_time = time.time()
        optimizer.zero_grad()
        
        if pgm.process_group_manager.pp_world_size > 1:
            if PP_ENGINE == "afab":
                loss = train_step_pipeline_afab(model, data_loader, tensor_shapes, device, dtype)
            elif PP_ENGINE == "1f1b":
                loss = train_step_pipeline_1f1b(model, data_loader, tensor_shapes, device, dtype)
            else:
                raise ValueError(f"Invalid pipeline parallel engine: {PP_ENGINE}")
        else:
            loss = train_step(model, data_loader, device)
            
        loss = all_reduce_loss_across_dp_cp_ranks(loss, device)
        
        optimizer.step()
        trained_tokens += tokens_per_step
        step += 1
        
        # In DDP implementation I need to reset the gradient buffers
        if hasattr(model, 'reset'):
            model.reset()

        step_duration = time.time() - step_start_time
        
        if is_wandb_rank:
            print(f"[rank {pgm.process_group_manager.global_rank}] Step: {step}, Loss: {loss:.4f}, "
                f"Global batch size: {to_readable_format(tokens_per_step)}, "
                f"Tokens/s: {to_readable_format(tokens_per_step / step_duration)}, "
                f"Tokens/s/GPU: {to_readable_format(tokens_per_step / step_duration / world_size)}, "
                f"Tokens: {to_readable_format(trained_tokens)}{('/' + to_readable_format(MAX_TOKENS)) if MAX_TOKENS else ''}, "
                f"Memory usage: {torch.cuda.memory_reserved() / 1e9:.2f}GB"
            , is_print_rank=is_wandb_rank)
        
            if USE_WANDB:
                wandb.log({"loss": loss, "tokens_per_step": tokens_per_step, "tokens_per_second": tokens_per_step / step_duration,\
                    "memory_usage": torch.cuda.memory_reserved() / 1e9, "trained_tokens": trained_tokens})
        
        if step % CHECKPOINT_FREQ == 0:
            save_checkpoint(model, optimizer, step, trained_tokens, CHECKPOINT_DIR+f"/{step}")
        
        if step >= TOTAL_TRAIN_STEPS:
            break
    
    if is_wandb_rank and USE_WANDB:
        wandb.finish()

    dist.destroy_process_group()<|MERGE_RESOLUTION|>--- conflicted
+++ resolved
@@ -10,10 +10,7 @@
 """
 import os
 import inspect
-<<<<<<< HEAD
-=======
 import datetime
->>>>>>> cce11da2
 import json
 import time
 import datetime
@@ -92,11 +89,8 @@
     NUM_PROC = config["dataset"]["num_proc"]
     USE_WANDB = config["logging"]["use_wandb"]
     TP_SIZE = config["distributed"]["tp_size"]
-<<<<<<< HEAD
     CP_SIZE = config["distributed"]["cp_size"]
     DP_SIZE = config["distributed"]["dp_size"]
-=======
->>>>>>> cce11da2
     PP_SIZE = config["distributed"]["pp_size"]
     PP_ENGINE = config["distributed"]["pp_engine"]
     LOAD_PATH = config["checkpoint"]["load_path"]
@@ -123,8 +117,6 @@
     is_wandb_rank = pgm.process_group_manager.tp_rank == 0 and pgm.process_group_manager.dp_rank == 0 and pgm.process_group_manager.cp_rank == 0 and pgm.process_group_manager.pp_is_last_stage
 
     dist.barrier()
-<<<<<<< HEAD
-=======
 
     set_all_seed(SEED)
 
@@ -137,7 +129,6 @@
     start_time = time.time()
     model = Llama(config=model_config)
     print("init model time:", time.time()-start_time, is_print_rank=is_wandb_rank)
->>>>>>> cce11da2
 
     set_all_seed(SEED)
     
