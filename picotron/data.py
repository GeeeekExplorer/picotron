--- conflicted
+++ resolved
@@ -10,11 +10,7 @@
 import picotron.process_group_manager as pgm
 
 class MicroBatchDataLoader(DataLoader):
-<<<<<<< HEAD
-    def __init__(self,  micro_batch_size, seq_length, dataset_name, tokenizer_name, num_workers, num_proc, grad_acc_steps, device, split="train", num_samples=None, pin_memory=True):
-=======
-    def __init__(self,  micro_batch_size, seq_length, dataset_name, tokenizer_name, num_workers, num_proc, grad_acc_steps, subset_name=None, split="train", num_samples=None, pin_memory=True):
->>>>>>> fc3b50b0
+    def __init__(self,  micro_batch_size, seq_length, dataset_name, tokenizer_name, num_workers, num_proc, grad_acc_steps, device, subset_name=None, split="train", num_samples=None, pin_memory=True):
         self.micro_batch_size = micro_batch_size
         self.seq_length = seq_length
         self.grad_acc_steps = grad_acc_steps
@@ -22,7 +18,6 @@
         self.num_global_micro_batches = self.global_batch_size // self.micro_batch_size
         
         self.seq_length_per_gpu = seq_length // pgm.process_group_manager.cp_world_size
-<<<<<<< HEAD
         self.dataset = load_dataset(dataset_name, split=split)
 
         if pgm.process_group_manager.global_rank == 0:
@@ -36,13 +31,6 @@
         dist.broadcast_object_list(objects, src=0, device=device)
         self.tokenizer = objects[0]
         
-=======
-
-        self.tokenizer = AutoTokenizer.from_pretrained(tokenizer_name)
-        
-        self.dataset = load_dataset(dataset_name, name=subset_name, split=split)
-
->>>>>>> fc3b50b0
         if num_samples:
             self.dataset = self.dataset.select(range(min(num_samples, len(self.dataset))))
         
